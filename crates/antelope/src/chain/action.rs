use crate::chain::checksum::Checksum256;
use crate::chain::{name::Name, varint::VarUint32};
use serde::{Deserialize, Serialize};

use crate::serializer::{Decoder, Encoder, Packer};

#[derive(Copy, Clone, Debug, Eq, PartialEq, Default, Serialize, Deserialize)]
pub struct PermissionLevel {
    /// The account holding the permission.
    pub actor: Name,
    /// The permission type.
    pub permission: Name,
}

impl PermissionLevel {
    /// Creates a new permission level with the specified actor and permission.
    pub fn new(actor: Name, permission: Name) -> Self {
        Self { actor, permission }
    }
}

/// Implements the Packer trait for PermissionLevel to enable serialization and deserialization.
impl Packer for PermissionLevel {
    /// Returns the packed size of the PermissionLevel structure.
    fn size(&self) -> usize {
        16
    }

    /// Packs the PermissionLevel structure into the provided Encoder.
    fn pack(&self, enc: &mut Encoder) -> usize {
        let pos = enc.get_size();
        self.actor.pack(enc);
        self.permission.pack(enc);
        enc.get_size() - pos
    }

    /// Unpacks the PermissionLevel structure from the provided data slice.
    fn unpack(&mut self, data: &[u8]) -> usize {
        assert!(
            data.len() >= self.size(),
            "PermissionLevel.unpack: buffer overflow"
        );
        let mut dec = Decoder::new(data);
        dec.unpack(&mut self.actor);
        dec.unpack(&mut self.permission);
        16
    }
}

<<<<<<< HEAD
#[derive(Clone, Eq, PartialEq, Debug)]
=======
#[derive(Clone, Eq, PartialEq, Serialize, Deserialize)]
>>>>>>> dd911eca
pub struct Action {
    /// The account on which the action is executed.
    pub account: Name,
    /// The name of the action.
    pub name: Name,
    /// A list of permission levels required to execute the action.
    pub authorization: Vec<PermissionLevel>,
    /// The action's payload data.
    pub data: Vec<u8>,
}

impl Action {
    /// Creates an action by specifying contract account, action name, authorization and data.
    pub fn new<T>(account: Name, name: Name, authorization: PermissionLevel, data: T) -> Self
    where
        T: Packer,
    {
        let mut enc = Encoder::new(data.size());
        data.pack(&mut enc);
        Self {
            account,
            name,
            authorization: vec![authorization],
            data: enc.get_bytes().to_vec(),
        }
    }

    pub fn new_ex<T>(
        account: Name,
        name: Name,
        authorizations: Vec<PermissionLevel>,
        data: T,
    ) -> Self
    where
        T: Packer,
    {
        let mut enc = Encoder::new(data.size());
        data.pack(&mut enc);
        Self {
            account,
            name,
            authorization: authorizations,
            data: enc.get_bytes().to_vec(),
        }
    }
}

/// Implements the Default trait for Action.
impl Default for Action {
    fn default() -> Self {
        Self {
            account: Name { n: 0 },
            name: Name { n: 0 },
            authorization: Vec::new(),
            data: Vec::new(),
        }
    }
}

/// Implements the Packer trait for Action to enable serialization and deserialization.
impl Packer for Action {
    /// Returns the packed size of the Action structure.
    fn size(&self) -> usize {
        let mut size: usize;
        size = 16;
        size +=
            VarUint32::new(self.authorization.len() as u32).size() + self.authorization.len() * 16;
        size += VarUint32::new(self.data.len() as u32).size() + self.data.len();
        size
    }

    /// Packs the Action structure into the provided Encoder.
    fn pack(&self, enc: &mut Encoder) -> usize {
        let pos = enc.get_size();

        self.account.pack(enc);
        self.name.pack(enc);
        self.authorization.pack(enc);
        self.data.pack(enc);

        enc.get_size() - pos
    }

    /// Unpacks the Action structure from the provided data slice.
    fn unpack(&mut self, data: &[u8]) -> usize {
        assert!(data.len() >= self.size(), "Action.unpack: buffer overflow");

        let mut dec = Decoder::new(data);
        dec.unpack(&mut self.account);
        dec.unpack(&mut self.name);
        dec.unpack(&mut self.authorization);
        dec.unpack(&mut self.data);
        dec.get_pos()
    }
}

#[derive(Default, Serialize, Deserialize)]
pub struct GetCodeHashResult {
    struct_version: VarUint32,
    code_sequence: u64,
    code_hash: Checksum256,
    vm_type: u8,
    vm_version: u8,
}

impl Packer for GetCodeHashResult {
    fn size(&self) -> usize {
        self.struct_version.size() + 8 + 32 + 1 + 1
    }

    /// Packs the Action structure into the provided Encoder.
    fn pack(&self, enc: &mut Encoder) -> usize {
        let pos = enc.get_size();

        self.struct_version.pack(enc);
        self.code_sequence.pack(enc);
        self.code_hash.pack(enc);
        self.vm_type.pack(enc);
        self.vm_version.pack(enc);

        enc.get_size() - pos
    }

    /// Unpacks the Action structure from the provided data slice.
    fn unpack(&mut self, data: &[u8]) -> usize {
        assert!(data.len() >= self.size(), "Action.unpack: buffer overflow");

        let mut dec = Decoder::new(data);
        dec.unpack(&mut self.struct_version);
        dec.unpack(&mut self.code_sequence);
        dec.unpack(&mut self.code_hash);
        dec.unpack(&mut self.vm_type);
        dec.unpack(&mut self.vm_version);
        dec.get_pos()
    }
}<|MERGE_RESOLUTION|>--- conflicted
+++ resolved
@@ -47,11 +47,7 @@
     }
 }
 
-<<<<<<< HEAD
-#[derive(Clone, Eq, PartialEq, Debug)]
-=======
-#[derive(Clone, Eq, PartialEq, Serialize, Deserialize)]
->>>>>>> dd911eca
+#[derive(Clone, Eq, PartialEq, Debug, Serialize, Deserialize)]
 pub struct Action {
     /// The account on which the action is executed.
     pub account: Name,
